#!/usr/bin/env python3
import argparse
import codecs
import kdtree
import logging
import math
import requests
import sys
from io import BytesIO
import json  # for profiles
import re    # for profiles
try:
    from lxml import etree
except ImportError:
    import xml.etree.ElementTree as etree

OVERPASS_SERVER = 'http://overpass-api.de/api/'
BBOX_PADDING = 0.1  # in degrees
MAX_DISTANCE = 100  # how far can object be to be considered a match, in meters


class SourcePoint:
    """A common class for points. Has an id, latitude and longitude,
    and a dict of tags."""
    def __init__(self, pid, lat, lon, tags=None):
        self.id = str(pid)
        self.lat = lat
        self.lon = lon
        self.tags = {} if tags is None else {k.lower(): str(v) for k, v in tags.items()}

    def distance(self, other):
        """Calculate distance in meters."""
        dx = math.radians(self.lon - other.lon) * math.cos(0.5 * math.radians(self.lat + other.lat))
        dy = math.radians(self.lat - other.lat)
        return 6378137 * math.sqrt(dx*dx + dy*dy)

    def __len__(self):
        return 2

    def __getitem__(self, i):
        if i == 0:
            return self.lat
        elif i == 1:
            return self.lon
        else:
            raise ValueError('A SourcePoint has only lat and lon in a list')

    def __eq__(self, other):
        return self.id == other.id

    def __hash__(self):
        return hash(self.id)


class OSMPoint(SourcePoint):
    """An OSM points is a SourcePoint with a few extra fields.
    Namely, version, members (for ways and relations), and an action.
    The id is compound and created from object type and object id."""
    def __init__(self, ptype, pid, version, lat, lon, tags=None):
        super().__init__('{}{}'.format(ptype[0], pid), lat, lon, tags)
        self.osm_type = ptype
        self.osm_id = pid
        self.version = version
        self.members = None
        self.action = None

    def copy(self):
        """Returns a copy of this object, except for members field."""
        c = OSMPoint(self.osm_type, self.osm_id, self.version, self.lat, self.lon, self.tags.copy())
        c.action = self.action
        return c

    def is_area(self):
        return self.osm_type != 'node'

    def is_poi(self):
        if self.osm_type == 'node':
            return True
        if self.osm_type == 'way' and len(self.members) > 2:
            return self.members[0] == self.members[-1]
        if self.osm_type == 'relation' and len(self.members) > 0:
            return self.tags.get('type', None) == 'multipolygon'
        return False

    def to_xml(self):
        """Produces an XML out of the point data. Disregards the "action" field."""
        el = etree.Element(self.osm_type, id=str(self.osm_id), version=str(self.version))
        for tag, value in self.tags.items():
            etree.SubElement(el, 'tag', k=tag, v=value)

        if self.osm_type == 'node':
            el.set('lat', str(self.lat))
            el.set('lon', str(self.lon))
        elif self.osm_type == 'way':
            for node_id in self.members:
                etree.SubElement(el, 'nd', ref=str(node_id))
        elif self.osm_type == 'relation':
            for member in self.members:
                m = etree.SubElement(el, 'member')
                for i, n in enumerate(('type', 'ref', 'role')):
                    m.set(n, str(member[i]))
        return el


class ProfileException(Exception):
    """An exception class for the Profile instance."""
    def __init__(self, attr, desc):
        super().__init__('Field missing in profile: {} ({})'.format(attr, desc))


class Profile:
    """A wrapper for a profile.

    A profile is a python script that sets a few local variables.
    These variables become properties of the profile, accessible with
    a "get" method. If something is a function, it will be called,
    optional parameters might be passed to it.

    You can compile a list of all supported variables by grepping through
    this code, or by looking at a few example profiles. If something
    is required, you will be notified of that.
    """
    def __init__(self, fileobj):
        if isinstance(fileobj, dict):
            self.profile = fileobj
        else:
            s = fileobj.read().replace('\r', '')
            if s[0] == '{':
                self.profile = json.loads(s)
            else:
                self.profile = {}
                exec(s, globals(), self.profile)

    def has(self, attr):
        return attr in self.profile

    def get(self, attr, default=None, required=None, args=None):
        if attr in self.profile:
            value = self.profile[attr]
            if callable(value):
                if args is None:
                    return value()
                else:
                    return value(*args)
            else:
                return value
        if required is not None:
            raise ProfileException(attr, required)
        return default

    def get_raw(self, attr, default=None):
        if attr in self.profile:
            return self.profile[attr]
        return default


class OsmConflator:
    """The main class for the conflator.

    It receives a dataset, after which one must call either
    "download_osm" or "parse_osm" methods. Then it is ready to match:
    call the "match" method and get results with "to_osc".
    """
    def __init__(self, profile, dataset):
        self.dataset = {p.id: p for p in dataset}
        self.osmdata = {}
        self.matched = []
        self.changes = []
        self.profile = profile
        self.source = self.profile.get('source', required='value of "source" tag for uploaded OSM objects')
        if self.profile.get('no_dataset_id', False):
            self.ref = None
        else:
            self.ref = 'ref:' + self.profile.get('dataset_id', required='A fairly unique id of the dataset to query OSM')

    def construct_overpass_query(self, bbox=None):
        """Constructs an Overpass API query from the "query" list in the profile.
        (k, v) turns into [k=v], (k,) into [k], (k, None) into [!k], (k, "~v") into [k~v]."""
        tags = self.profile.get('query', required="a list of tuples. E.g. [('amenity', 'cafe'), ('name', '~Mc.*lds')]")
        tag_str = ''
        for t in tags:
            if len(t) == 1:
                q = '"{}"'.format(t[0])
            elif t[1] is None or len(t[1]) == 0:
                q = '"!{}"'.format(t[0])
            elif t[1][0] == '~':
                q = '"{}"~"{}"'.format(t[0], t[1][1:])
            else:
                q = '"{}"="{}"'.format(t[0], t[1])
            tag_str += '[' + q + ']'
        query = '[out:json][timeout:120];('
        bbox_str = '' if bbox is None else '(' + ','.join([str(x) for x in bbox]) + ')'
        for t in ('node', 'way', 'relation'):
            query += t + tag_str + bbox_str + ';'
            if self.ref is not None:
                query += t + '["' + self.ref + '"];'
        query += '); out meta center;'
        return query

    def get_dataset_bbox(self):
        """Plain iterates over the dataset and returns the bounding box
        that encloses it."""
        bbox = [90.0, 180.0, -90.0, -180.0]
        for p in self.dataset.values():
            bbox[0] = min(bbox[0], p.lat - BBOX_PADDING)
            bbox[1] = min(bbox[1], p.lon - BBOX_PADDING)
            bbox[2] = max(bbox[2], p.lat + BBOX_PADDING)
            bbox[3] = max(bbox[3], p.lon + BBOX_PADDING)
        return bbox

    def split_into_bboxes(self):
        """
        Splits the dataset into multiple bboxes to lower load on the overpass api.

        Returns a list of tuples (minlat, minlon, maxlat, maxlon).

        Not implemented for now, returns the single big bbox. Not sure if needed.
        """
        # TODO
        return [self.get_dataset_bbox()]

    def check_against_profile_tags(self, tags):
        qualifies = self.profile.get('qualifies', args=tags)
        if qualifies is not None:
            return qualifies

        query = self.profile.get('query', None)
        if query is not None:
            for tag in query:
                if len(tag) >= 1:
                    if tag[0] not in tags:
                        return False
                    if len(tag) >= 2 and tag[1][0] != '~':
                        if tag[1] != tags[tag[0]]:
                            return False
        return True

    def download_osm(self):
        """Constructs an Overpass API query and requests objects
        to match from a server."""
        profile_bbox = self.profile.get('bbox', True)
        if not profile_bbox:
            bboxes = [None]
        elif hasattr(profile_bbox, '__len__') and len(profile_bbox) == 4:
            bboxes = [profile_bbox]
        else:
            bboxes = self.split_into_bboxes()

        for b in bboxes:
            query = self.construct_overpass_query(b)
            logging.debug('Overpass query: %s', query)
            r = requests.get(OVERPASS_SERVER + 'interpreter', {'data': query})
            if r.status_code != 200:
                logging.error('Failed to download data from Overpass API: %s', r.status_code)
                if 'rate_limited' in r.text:
                    r = requests.get(OVERPASS_SERVER + 'status')
                    logging.warning('Seems like you are rate limited. API status:\n%s', r.text)
                else:
                    logging.error('Error message: %s', r.text)
                raise IOError()
            for el in r.json()['elements']:
                if 'tags' not in el:
                    continue
                if 'center' in el:
                    for ll in ('lat', 'lon'):
                        el[ll] = el['center'][ll]
                if self.check_against_profile_tags(el['tags']):
                    pt = OSMPoint(el['type'], el['id'], el['version'], el['lat'], el['lon'], el['tags'])
                    if 'nodes' in el:
                        pt.members = el['nodes']
                    elif 'members' in el:
                        pt.members = [(x['type'], x['ref'], x['role']) for x in el['members']]
                    if pt.is_poi():
                        self.osmdata[pt.id] = pt

    def parse_osm(self, fileobj):
        """Parses an OSM XML file into the "osmdata" field. For ways and relations,
        finds the center. Drops objects that do not match the overpass query tags
        (see "check_against_profile_tags" method)."""
        xml = etree.parse(fileobj).getroot()
        nodes = {}
        for nd in xml.findall('node'):
            nodes[nd.get('id')] = (float(nd.get('lat')), float(nd.get('lon')))
        ways = {}
        for way in xml.findall('way'):
            coord = [0, 0]
            count = 0
            for nd in way.findall('nd'):
                if nd.get('id') in nodes:
                    count += 1
                    for i in range(len(coord)):
                        coord[i] += nodes[nd.get('ref')][i]
            ways[way.get('id')] = [coord[0] / count, coord[1] / count]

        for el in xml:
            tags = {}
            for tag in el.findall('tag'):
                tags[tag.get('k')] = tag.get('v')
            if not self.check_against_profile_tags(tags):
                continue

            if el.tag == 'node':
                coord = nodes[el.get('id')]
                members = None
            elif el.tag == 'way':
                coord = ways[el.get('id')]
                members = [nd.get('ref') for nd in el.findall('nd')]
            elif el.tag == 'relation':
                coord = [0, 0]
                count = 0
                for m in el.findall('member'):
                    if m.get('type') == 'node' and m.get('ref') in nodes:
                        count += 1
                        for i in range(len(coord)):
                            coord[i] += nodes[m.get('ref')][i]
                    elif m.get('type') == 'way' and m.get('ref') in ways:
                        count += 1
                        for i in range(len(coord)):
                            coord[i] += ways[m.get('ref')][i]
                coord = [coord[0] / count, coord[1] / count]
                members = [(m.get('type'), m.get('ref'), m.get('role')) for m in el.findall('member')]
            pt = OSMPoint(el.tag, el.get('id'), el.get('version'), coord[0], coord[1], tags)
            pt.members = members
            if pt.is_poi():
                self.osmdata[pt.id] = pt

    def register_match(self, dataset_key, osmdata_key, keep=False, retag=None):
        """Registers a match between an OSM point and a dataset point.

        Merges tags from an OSM Point and a dataset point, and add the result to the self.matched list.
        If dataset_key is None, deletes or retags the OSM point.
        If osmdata_key is None, adds a new OSM point for the dataset point.
        """
        def update_tags(tags, source, master_tags=None):
            """Updates tags dictionary with tags from source, returns True is something was changed."""
            changed = False
            if source:
                for k, v in source.items():
                    if k not in tags or (p.tags[k] != v and (not master_tags or k in master_tags)):
                        if v is not None and len(v) > 0:
                            p.tags[k] = v
                            changed = True
                        elif k in p.tags:
                            del p.tags[k]
                            changed = True
            return changed

        def format_change(before, after, ref):
            geometry = {'type': 'Point', 'coordinates': [after.lon, after.lat]}
            props = {'osm_type': after.osm_type, 'osm_id': after.osm_id, 'action': after.action}
            if after.action in ('create', 'delete'):
                # Red if deleted, green if added
                props['marker-color'] = '#ff0000' if after.action == 'delete' else '#00dd00'
                for k, v in after.tags.items():
                    props['tags.{}'.format(k)] = v
            else:  # modified
                # Blue if updated from dataset, dark red if retagged, dark blue if moved
                props['marker-color'] = '#0000ee' if ref else '#660000'
                if ref:
                    props['ref_distance'] = round(10 * ref.distance(after)) / 10.0
                    props['ref_coords'] = [ref.lon, ref.lat]
                    if before.lon != after.lon or before.lat != after.lat:
                        # The object was moved
                        props['were_coords'] = [before.lon, before.lat]
                        props['ref_distance'] = round(10 * ref.distance(before)) / 10.0
                        props['marker-color'] = '#000066'
                    # Find tags that were superseeded by OSM tags
                    unused_tags = {}
                    for k, v in ref.tags.items():
                        if k not in after.tags or after.tags[k] != v:
                            unused_tags[k] = v
                    if unused_tags:
                        for k, v in unused_tags.items():
                            props['ref_unused_tags.{}'.format(k)] = v
                # Now compare old and new OSM tags
                for k in set(after.tags.keys()).union(set(before.tags.keys())):
                    v0 = before.tags.get(k, None)
                    v1 = after.tags.get(k, None)
                    if v0 == v1:
                        props['tags.{}'.format(k)] = v0
                    elif v0 is None:
                        props['tags_new.{}'.format(k)] = v1
                    elif v1 is None:
                        props['tags_deleted.{}'.format(k)] = v0
                    else:
                        props['tags_changed.{}'.format(k)] = '{} -> {}'.format(v0, v1)
            return {'type': 'Feature', 'geometry': geometry, 'properties': props}

        max_distance = self.profile.get('max_distance', MAX_DISTANCE)
        p = self.osmdata.pop(osmdata_key, None)
        p0 = None if p is None else p.copy()
        sp = self.dataset.pop(dataset_key, None)

        if sp is not None:
            if p is None:
                p = OSMPoint('node', -1-len(self.matched), 1, sp.lat, sp.lon, sp.tags)
                p.action = 'create'
            else:
                master_tags = set(self.profile.get('master_tags', required='a set of authoritative tags that replace OSM values'))
                if update_tags(p.tags, sp.tags, master_tags):
                    p.action = 'modify'
                # Move a node if it is too far from the dataset point
                if not p.is_area() and sp.distance(p) > max_distance:
                    p.lat = sp.lat
                    p.lon = sp.lon
                    p.action = 'modify'
            if 'source' in p.tags:
                p.tags['source'] = ';'.join([p.tags['source'], self.source])
            else:
                p.tags['source'] = self.source
            if self.ref is not None:
                p.tags[self.ref] = sp.id
        elif keep or p.is_area():
            if update_tags(p.tags, retag):
                p.action = 'modify'
        else:
            p.action = 'delete'

        if p.action is not None:
            self.matched.append(p)
            self.changes.append(format_change(p0, p, sp))

    def match_dataset_points_smart(self):
        """Smart matching for dataset <-> OSM points.

        We find a shortest link between a dataset and an OSM point.
        Then we match these and remove both from dicts.
        Then find another link and so on, until the length of a link
        becomes larger than "max_distance".

        Currently the worst case complexity is around O(n^2*log^2 n).
        But given the small number of objects to match, and that
        the average case complexity is ~O(n*log^2 n), this is fine.
        """
        if not self.osmdata:
            return
        max_distance = self.profile.get('max_distance', MAX_DISTANCE)
        osm_kd = kdtree.create(list(self.osmdata.values()))
        count_matched = 0
        dist = []
        for sp, v in self.dataset.items():
            osm_point, _ = osm_kd.search_nn(v)
            distance = None if osm_point is None else v.distance(osm_point.data)
            if osm_point is not None and distance <= max_distance:
                dist.append((distance, sp, osm_point.data))
        needs_sorting = True
        while dist:
            if needs_sorting:
                dist.sort(key=lambda x: x[0])
                needs_sorting = False
            count_matched += 1
            osm_point = dist[0][2]
            self.register_match(dist[0][1], osm_point.id)
            osm_kd = osm_kd.remove(osm_point)
            del dist[0]
            for i in range(len(dist)-1, -1, -1):
                if dist[i][2] == osm_point:
                    nearest = osm_kd.search_nn(self.dataset[dist[i][1]])
                    distance = None if nearest is None else self.dataset[dist[i][1]].distance(nearest[0].data)
                    if nearest and distance <= max_distance:
                        new_point = nearest[0]
                        dist[i] = (distance, dist[i][1], new_point.data)
                        needs_sorting = i == 0 or distance < dist[0][0]
                    else:
                        del dist[i]
                        needs_sorting = i == 0
        logging.info('Matched %s points', count_matched)

    def match(self):
        """Matches each osm object with a SourcePoint, or marks it as obsolete.
        The resulting list of OSM Points are written to the "matched" field."""
        if self.ref is not None:
            # First match all objects with ref:whatever tag set
            count_ref = 0
            for k, p in list(self.osmdata.items()):
                if self.ref in p.tags:
                    if p.tags[self.ref] in self.dataset:
                        count_ref += 1
                        self.register_match(p.tags[self.ref], k)
            logging.info('Updated %s OSM objects with %s tag', count_ref, self.ref)

        # Then find matches for unmatched dataset points
        self.match_dataset_points_smart()

        # Add unmatched dataset points
        logging.info('Adding %s unmatched dataset points', len(self.dataset))
        for k in list(self.dataset.keys()):
            self.register_match(k, None)

        # And finally delete some or all of the remaining osm objects
        if len(self.osmdata) > 0:
            count_deleted = 0
            count_retagged = 0
            delete_unmatched = self.profile.get('delete_unmatched', False)
            retag = self.profile.get('tag_unmatched')
            for k, p in list(self.osmdata.items()):
                if self.ref is not None and self.ref in p.tags:
                    # When ref:whatever is present, we can delete that object safely
                    count_deleted += 1
                    self.register_match(None, k, retag=retag)
                elif delete_unmatched or retag:
                    if not delete_unmatched or p.is_area():
                        count_retagged += 1
                    else:
                        count_deleted += 1
                    self.register_match(None, k, keep=not delete_unmatched, retag=retag)
            logging.info('Deleted %s and retagged %s unmatched objects from OSM', count_deleted, count_retagged)

    def to_osc(self, josm=False):
        """Returns a string with osmChange."""
        osc = etree.Element('osm' if josm else 'osmChange', version='0.6', generator='OSM Conflator')
        if josm:
            neg_id = -1
            changeset = etree.SubElement(osc, 'changeset')
            ch_tags = {
                'source': self.source,
                'created_by': 'OSM Conflator',
                'type': 'import'
            }
            for k, v in ch_tags.items():
                etree.SubElement(changeset, 'tag', k=k, v=v)
        for osmel in self.matched:
            if osmel.action is not None:
                el = osmel.to_xml()
                if josm:
                    if osmel.action == 'create':
                        el.set('id', str(neg_id))
                        neg_id -= 1
                    else:
                        el.set('action', osmel.action)
                    osc.append(el)
                else:
                    etree.SubElement(osc, osmel.action).append(el)
        return "<?xml version='1.0' encoding='utf-8'?>\n" + etree.tostring(osc, encoding='utf-8').decode('utf-8')


def read_dataset(profile, fileobj):
    """A helper function to call a "dataset" function in the profile.
    If the fileobj is not specified, tries to download a dataset from
    an URL specified in "download_url" profile variable."""
    if not fileobj:
        url = profile.get('download_url')
        if url is None:
            logging.error('No download_url specified in the profile, please provide a dataset file with --source')
            return None
        r = requests.get(url)
        if r.status_code != 200:
            logging.error('Could not download source data: %s %s', r.status_code, r.text)
            return None
        if len(r.content) == 0:
            logging.error('Empty response from %s', url)
            return None
        fileobj = BytesIO(r.content)
    if not profile.has('dataset'):
        # The default option is to parse the source as a JSON
        try:
            data = []
            reader = codecs.getreader('utf-8')
            for item in json.load(reader(fileobj)):
                data.append(SourcePoint(item['id'], item['lat'], item['lon'], item['tags']))
            return data
        except Exception:
            logging.error('Failed to parse the source as a JSON')
    return profile.get('dataset', args=(fileobj,), required='returns a list of SourcePoints with the dataset')


def transform_dataset(profile, dataset):
    """Transforms tags in the dataset using the "transform" method in the profile
    or the instructions in that field in string or dict form."""
    transform = profile.get_raw('transform')
    if not transform:
        return
    if callable(transform):
        for d in dataset:
            transform(d.tags)
        return
    if isinstance(transform, str):
        # Convert string of "key=value|rule1|rule2" lines to a dict
        lines = [line.split('=', 1) for line in transform.splitlines()]
        transform = {l[0].strip(): l[1].strip() for l in lines}
    if not transform or not isinstance(transform, dict):
        return
    for key in transform:
        if isinstance(transform[key], str):
            transform[key] = [x.strip() for x in transform[key].split('|')]

    for d in dataset:
        for key, rules in transform.items():
            if not rules:
                continue
            value = None
            if callable(rules):
                # The value can be generated
                value = rules(None if key not in d.tags else d.tags[key])
                if value is None and key in d.tags:
                    del d.tags[key]
            elif not rules[0]:
                # Use the value of the tag
                if key in d.tags:
                    value = d.tags[key]
            elif not isinstance(rules[0], str):
                # If the value is not a string, use it
                value = str(rules[0])
            elif rules[0][0] == '.':
                # Use the value from another tag
                alt_key = rules[0][1:]
                if alt_key in d.tags:
                    value = d.tags[alt_key]
            elif rules[0][0] == '>':
                # Replace the key
                if key in d.tags:
                    d.tags[rules[0][1:]] = d.tags[key]
                    del d.tags[key]
            elif rules[0][0] == '<':
                # Replace the key, the same but backwards
                alt_key = rules[0][1:]
                if alt_key in d.tags:
                    d.tags[key] = d.tags[alt_key]
                    del d.tags[alt_key]
            elif rules[0] == '-':
                # Delete the tag
                if key in d.tags:
                    del d.tags[key]
            else:
                # Take the value as written
                value = rules[0]
            if value is None:
                continue
            if isinstance(rules, list):
                for rule in rules[1:]:
                    if rule == 'lower':
                        value = value.lower()
            d.tags[key] = value


if __name__ == '__main__':
    parser = argparse.ArgumentParser(description='''
                                     OSM Conflator.
                                     Reads a profile with source data and conflates it with OpenStreetMap data.
                                     Produces an osmChange file ready to be uploaded.''')
<<<<<<< HEAD
    parser.add_argument('profile', type=argparse.FileType('r'), help='Name of a profile to use')
=======
    parser.add_argument('profile', type=argparse.FileType('r'), help='Name of a profile (python or json) to use')
    parser.add_argument('-o', '--osc', type=argparse.FileType('w'), default=sys.stdout, help='Output osmChange file name')
>>>>>>> c8b14ad5
    parser.add_argument('-i', '--source', type=argparse.FileType('rb'), help='Source file to pass to the profile dataset() function')
    parser.add_argument('-o', '--osc', type=argparse.FileType('w'), default=sys.stdout, help='Output osmChange file name')
    parser.add_argument('-j', '--josm', action='store_true', help='Produce a JOSM XML instead of osmChange')
    parser.add_argument('--osm', type=argparse.FileType('r'), help='Instead of querying Overpass API, use this unpacked osm file')
    parser.add_argument('-c', '--changes', type=argparse.FileType('w'), help='Write changes as GeoJSON for visualization')
    parser.add_argument('--verbose', '-v', action='count', help='Display info messages, use -vv for debugging')
    options = parser.parse_args()

    if options.verbose == 2:
        log_level = logging.DEBUG
    elif options.verbose == 1:
        log_level = logging.INFO
    else:
        log_level = logging.WARNING
    logging.basicConfig(level=log_level, format='%(asctime)s %(message)s', datefmt='%H:%M:%S')
    logging.getLogger("requests").setLevel(logging.WARNING)

    logging.debug('Loading profile %s', options.profile)
    profile = Profile(options.profile)

    dataset = read_dataset(profile, options.source)
    if not dataset:
        logging.error('Empty source dataset')
        sys.exit(2)
    transform_dataset(profile, dataset)
    logging.info('Read %s items from the dataset', len(dataset))

    conflator = OsmConflator(profile, dataset)
    if options.osm:
        conflator.parse_osm(options.osm)
    else:
        conflator.download_osm()
    logging.info('Downloaded %s objects from OSM', len(conflator.osmdata))

    conflator.match()

    diff = conflator.to_osc(options.josm)
    options.osc.write(diff)
    if options.changes:
        fc = {'type': 'FeatureCollection', 'features': conflator.changes}
        json.dump(fc, options.changes, ensure_ascii=False, sort_keys=True, indent=1)<|MERGE_RESOLUTION|>--- conflicted
+++ resolved
@@ -638,12 +638,8 @@
                                      OSM Conflator.
                                      Reads a profile with source data and conflates it with OpenStreetMap data.
                                      Produces an osmChange file ready to be uploaded.''')
-<<<<<<< HEAD
-    parser.add_argument('profile', type=argparse.FileType('r'), help='Name of a profile to use')
-=======
     parser.add_argument('profile', type=argparse.FileType('r'), help='Name of a profile (python or json) to use')
     parser.add_argument('-o', '--osc', type=argparse.FileType('w'), default=sys.stdout, help='Output osmChange file name')
->>>>>>> c8b14ad5
     parser.add_argument('-i', '--source', type=argparse.FileType('rb'), help='Source file to pass to the profile dataset() function')
     parser.add_argument('-o', '--osc', type=argparse.FileType('w'), default=sys.stdout, help='Output osmChange file name')
     parser.add_argument('-j', '--josm', action='store_true', help='Produce a JOSM XML instead of osmChange')
